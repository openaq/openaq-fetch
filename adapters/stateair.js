'use strict';

import { REQUEST_TIMEOUT } from '../lib/constants';
import { default as baseRequest } from 'request';
import _ from 'lodash';
import { default as moment } from 'moment-timezone';
import cheerio from 'cheerio';
import { parallel } from 'async';
import { convertUnits } from '../lib/utils';
const request = baseRequest.defaults({timeout: REQUEST_TIMEOUT});

exports.name = 'stateair';

exports.fetchData = function (source, cb) {
  // Generic fetch function
  const getData = (url, done) => {
    return request(url, (err, res, body) => {
      if (err) {
        return done(err);
      } else if (res.statusCode === 404) {
        return done(null, '');
      }

      return done(null, body);
    });
  };
  // Check for PM2.5 and Ozone measurements
  var tasks = {
    'pm25': (done) => {
      getData(source.url, done);
    },
    'o3': (done) => {
      getData(source.url.replace('PM2.5', 'OZONE'), done);
    }
  };

  parallel(tasks, (err, results) => {
    if (err) {
      return cb({message: 'Failure to load data urls.'});
    }

    // Wrap everything in a try/catch in case something goes wrong
    try {
      // Format the data
      var data = formatData(results);
      if (data === undefined) {
        return cb({message: 'Failure to parse data.'});
      }
      cb(null, data);
    } catch (e) {
      return cb({message: 'Unknown adapter error.'});
    }
  });
};

var formatData = function (data) {
  var getDate = function (dateString, location) {
    var getTZ = function (location) {
      switch (location) {
        case 'Chennai':
        case 'Hyderabad':
        case 'Kolkata':
        case 'Mumbai':
        case 'New Delhi':
          return 'Asia/Kolkata';
        case 'Hanoi':
        case 'Ho Chi Minh City':
          return 'Asia/Ho_Chi_Minh';
        case 'Ulaanbaatar':
          return 'Asia/Ulaanbaatar';
        case 'Lima':
          return 'America/Lima';
        case 'Dhaka':
          return 'Asia/Dhaka';
        case 'Jakarta South':
        case 'Jakarta Central':
          return 'Asia/Jakarta';
        case 'Bogota':
          return 'America/Bogota';
        case 'Pristina':
          return 'Europe/Skopje'; // Using Skopje as a same time-zone proxy
        case 'Addis Ababa Central':
        case 'Addis Ababa School':
          return 'Africa/Addis_Ababa';
        case 'Manama':
          return 'Asia/Bahrain';
        case 'Kuwait City':
          return 'Asia/Kuwait';
        case 'Kampala':
          return 'Africa/Kampala';
        case 'Embassy Kathmandu':
        case 'Phora Durbar Kathmandu':
          return 'Asia/Kathmandu';
        case 'Colombo':
          return 'Asia/Colombo';
        case 'Abu Dhabi':
        case 'Dubai':
          return 'Asia/Dubai';
        case 'Sarajevo':
          return 'Europe/Sarajevo';
        case 'Astana':
          return 'Asia/Almaty';
        case 'Curacao':
          return 'America/Curacao';
        case 'Tashkent':
          return 'Asia/Tashkent';
        case 'Bishkek':
          return 'Asia/Bishkek';
        case 'Baghdad':
          return 'Asia/Baghdad';
        case 'Islamabad':
        case 'Karachi':
        case 'Lahore':
        case 'Peshawar':
          return 'Asia/Karachi';
        case 'Vientiane':
          return 'Asia/Vientiane';
        case 'Algiers':
          return 'Africa/Algiers';
        case 'Rangoon':
          return 'Asia/Rangoon';
        case 'Kabul':
          return 'Asia/Kabul';
        case 'Dharan':
          return 'Asia/Aden';
        case 'Ashgabat':
          return 'Asia/Ashgabat';
        case 'Guatemala City':
          return 'America/Guatemala';
        case 'Amman':
          return 'Asia/Amman';
        case 'Dushanbe':
          return 'Asia/Dushanbe';
        case 'San Jose':
          return 'America/Costa_Rica';
        case 'Bamako':
          return 'Africa/Bamako';
        case 'Abidjan':
          return 'Africa/Abidjan';
<<<<<<< HEAD
        case 'N\'Djamena':
          return 'Africa/Ndjamena';
        case 'Khartoum Embassy':
        case 'Khartoum Residential':
          return 'Africa/Khartoum';
=======
        case 'Conakry':
          return 'Africa/Conakry';
        case 'Accra':
          return 'Africa/Accra';
>>>>>>> 66708d4e
      }
    };
    var date = moment.tz(dateString, 'YYYY-MM-DD HH:mm:ss', getTZ(location));
    return { utc: date.toDate(), local: date.format('YYYY-MM-DDTHH:mm:ssZ') };
  };

  var getCoordinates = function (location) {
    switch (location) {
      case 'Chennai':
        return {
          latitude: 13.08784,
          longitude: 80.27847
        };
      case 'Hyderabad':
        return {
          latitude: 17.38405,
          longitude: 78.45636
        };
      case 'Kolkata':
        return {
          latitude: 22.56263,
          longitude: 88.36304
        };
      case 'Mumbai':
        return {
          latitude: 19.07283,
          longitude: 72.88261
        };
      case 'New Delhi':
        return {
          latitude: 28.63576,
          longitude: 77.22445
        };
      case 'Hanoi':
        return {
          latitude: 21.021938,
          longitude: 105.81881
        };
      case 'Ho Chi Minh City':
        return {
          latitude: 10.782773,
          longitude: 106.700035
        };
      case 'Ulaanbaatar':
        return {
          latitude: 47.928387,
          longitude: 106.92947
        };
      case 'Jakarta South':
        return {
          latitude: -6.236704,
          longitude: 106.79324
        };
      case 'Jakarta Central':
        return {
          latitude: -6.182536,
          longitude: 106.834236
        }; // Lima coordinates assume location is at Embassy
      case 'Lima':
        return {
          latitude: -12.099398,
          longitude: -76.96888
        }; // Dhaka coordinates assume location is at American Center
      case 'Dhaka':
        return {
          latitude: 23.796373,
          longitude: 90.424614
        };
      case 'Bogota':
        return {
          latitude: 4.637735,
          longitude: -74.09486
        };
      case 'Pristina':
        return {
          latitude: 42.661995,
          longitude: 21.15055
        };
      case 'Addis Ababa Central':
        return {
          latitude: 9.058498,
          longitude: 38.761642
        };
      case 'Addis Ababa School':
        return {
          latitude: 8.996519,
          longitude: 38.725433
        };
      case 'Manama':
        return {
          latitude: 26.204697,
          longitude: 50.57083
        };
      case 'Kuwait City':
        return {
          latitude: 29.292316,
          longitude: 48.04768
        };
      case 'Kampala':
        return {
          latitude: 0.300225,
          longitude: 32.591553
        };
      case 'Phora Durbar Kathmandu':
        return {
          latitude: 27.712463,
          longitude: 85.315704
        };
      case 'Embassy Kathmandu':
        return {
          latitude: 27.738703,
          longitude: 85.336205
        };
      case 'Colombo':
        return {
          latitude: 6.913253,
          longitude: 79.848684
        }; // Colombo coordinates assume location is at US Embassy
      case 'Abu Dhabi':
        return {
          latitude: 24.424399,
          longitude: 54.433746
        }; // Abu Dhabi coordinates assume location is at US Embassy
      case 'Sarajevo':
        return {
          latitude: 43.856667,
          longitude: 18.398205
        }; // Sarajevo coordinates from https://www.dosairnowdata.org/dos/AllPosts24Hour.json
      case 'Dubai':
        return {
          latitude: 25.25848,
          longitude: 55.309166
        }; // Coordinates from https://www.dosairnowdata.org/dos/AllPosts24Hour.json
      case 'Astana':
        return {
          latitude: 51.125286,
          longitude: 71.46722
        }; // Coordinates from https://www.dosairnowdata.org/dos/AllPosts24Hour.json
      case 'Curacao':
        return {
          latitude: 12.16960,
          longitude: -68.9900
        }; // Coordinates from https://www.dosairnowdata.org/dos/AllPosts24Hour.json
      case 'Tashkent':
        return {
          latitude: 41.36720,
          longitude: 69.27250
        }; // Coordinates from Google Maps for Embassy location
      case 'Bishkek':
        return {
          latitude: 42.8273,
          longitude: 74.5833
        };
      case 'Baghdad':
        return {
          latitude: 33.298722,
          longitude: 44.395917
        }; // Coordinates from Google Maps for Embassy location
      case 'Lahore':
        return {
          latitude: 31.560078,
          longitude: 74.33589
        }; // Coordinates from https://www.dosairnowdata.org/dos/AllPosts24Hour.json
      case 'Karachi':
        return {
          latitude: 24.8415,
          longitude: 67.0091
        }; // Coordinates from https://www.dosairnowdata.org/dos/AllPosts24Hour.json
      case 'Islamabad':
        return {
          latitude: 33.7235,
          longitude: 73.11822
        }; // Coordinates from https://www.dosairnowdata.org/dos/AllPosts24Hour.json
      case 'Peshawar':
        return {
          latitude: 34.00585,
          longitude: 71.53775
        }; // Coordinates from https://www.dosairnowdata.org/dos/AllPosts24Hour.json
      case 'Vientiane':
        return {
          latitude: 17.896122,
          longitude: 102.64
        }; // Coordinates from https://www.dosairnowdata.org/dos/AllPosts24Hour.json
      case 'Algiers':
        return {
          latitude: 36.7558,
          longitude: 3.039114
        }; // Coordinates from https://www.dosairnowdata.org/dos/AllPosts24Hour.json
      case 'Rangoon':
        return {
          latitude: 16.8256,
          longitude: 96.1445
        }; // Coordinates from https://www.dosairnowdata.org/dos/AllPosts24Hour.json
      case 'Kabul':
        return {
          latitude: 34.535812,
          longitude: 69.190514
        }; // Coordinates from https://www.dosairnowdata.org/dos/AllPosts24Hour.json
      case 'Dharan':
        return {
          latitude: 26.304855,
          longitude: 50.154302
        }; // Coordinates from https://www.dosairnowdata.org/dos/AllPosts24Hour.json
      case 'Ashgabat':
        return {
          latitude: 37.941857,
          longitude: 58.387945
        }; // Coordinates from https://www.dosairnowdata.org/dos/AllPosts24Hour.json
      case 'Guatemala City':
        return {
          latitude: 14.607198,
          longitude: -90.514255
        }; // Coordinates from https://www.dosairnowdata.org/dos/AllPosts24Hour.json
      case 'Amman':
        return {
          latitude: 31.945388,
          longitude: 35.880556
        }; // Coordinates from https://www.dosairnowdata.org/dos/AllPosts24Hour.json
      case 'Dushanbe':
        return {
          latitude: 38.579708,
          longitude: 68.712176
        }; // Coordinates from https://www.dosairnowdata.org/dos/AllPosts24Hour.json
      case 'San Jose':
        return {
          latitude: 9.949488,
          longitude: -84.142876
        }; // Coordinates from https://www.dosairnowdata.org/dos/AllPosts24Hour.json
      case 'Bamako':
        return {
          latitude: 12.629813,
          longitude: -8.018847
        }; // Coordinates from https://www.dosairnowdata.org/dos/AllPosts24Hour.json
      case 'Abidjan':
        return {
          latitude: 5.335049,
          longitude: -3.976023
        }; // Coordinates from https://www.dosairnowdata.org/dos/AllPosts24Hour.json
<<<<<<< HEAD
      case 'N\'Djamena':
        return {
          latitude: 12.1348,
          longitude: 15.0557
        }; // Coordinates from https://www.dosairnowdata.org/dos/AllPosts24Hour.json
      case 'Khartoum Embassy':
        return {
          latitude: 15.526226,
          longitude: 32.607622
        }; // Coordinates from Google Maps for Embassy location
      case 'Khartoum Residential':
        return {
          latitude: 15.5007,
          longitude: 32.5599
=======
      case 'Conakry':
        return {
          latitude: 9.594805,
          longitude: -13.636629
        }; // Coordinates from https://www.dosairnowdata.org/dos/AllPosts24Hour.json
      case 'Accra':
        return {
          latitude: 5.579447,
          longitude: -0.170699
>>>>>>> 66708d4e
        }; // Coordinates from https://www.dosairnowdata.org/dos/AllPosts24Hour.json
    }
  };

  // Create measurements array
  let measurements = [];

  // We could have both pm25 and ozone measurements, so loop over
  // results object
  for (let parameter in data) {
    // Load all the XML
    const $ = cheerio.load(data[parameter], {xmlMode: true});

    // Build up the base object
    const location = $('channel').children('title').text().trim();
    const baseObj = {
      location: 'US Diplomatic Post: ' + location,
      parameter: parameter,
      unit: (parameter === 'pm25') ? 'µg/m³' : 'ppb',
      averagingPeriod: {'value': 1, 'unit': 'hours'},
      attribution: [{
        name: 'EPA AirNow DOS',
        url: 'http://airnow.gov/index.cfm?action=airnow.global_summary'
      }],
      coordinates: getCoordinates(location)
    };
    // Loop over each item and save the object
    $('item').each(function (i, elem) {
      // Clone base object
      const obj = _.cloneDeep(baseObj);

      obj.value = Number($(elem).children('Conc').text());
      obj.date = getDate($(elem).children('ReadingDateTime').text(), location);

      measurements.push(obj);
    });
  }

  measurements = convertUnits(measurements);

  return {
    name: 'unused',
    measurements: measurements
  };
};<|MERGE_RESOLUTION|>--- conflicted
+++ resolved
@@ -137,18 +137,15 @@
           return 'Africa/Bamako';
         case 'Abidjan':
           return 'Africa/Abidjan';
-<<<<<<< HEAD
         case 'N\'Djamena':
           return 'Africa/Ndjamena';
         case 'Khartoum Embassy':
         case 'Khartoum Residential':
           return 'Africa/Khartoum';
-=======
         case 'Conakry':
           return 'Africa/Conakry';
         case 'Accra':
           return 'Africa/Accra';
->>>>>>> 66708d4e
       }
     };
     var date = moment.tz(dateString, 'YYYY-MM-DD HH:mm:ss', getTZ(location));
@@ -387,7 +384,6 @@
           latitude: 5.335049,
           longitude: -3.976023
         }; // Coordinates from https://www.dosairnowdata.org/dos/AllPosts24Hour.json
-<<<<<<< HEAD
       case 'N\'Djamena':
         return {
           latitude: 12.1348,
@@ -402,7 +398,6 @@
         return {
           latitude: 15.5007,
           longitude: 32.5599
-=======
       case 'Conakry':
         return {
           latitude: 9.594805,
@@ -412,7 +407,6 @@
         return {
           latitude: 5.579447,
           longitude: -0.170699
->>>>>>> 66708d4e
         }; // Coordinates from https://www.dosairnowdata.org/dos/AllPosts24Hour.json
     }
   };
