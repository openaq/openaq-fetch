const deploymentsArray = [
  // Main deployment that will grab everything
  // based on how the source is set up
  {
    name: 'realtime'
  },
  // AirNow clean up.
  {
    name: 'airnow',
    source: 'AirNow',
    offset: 24
  },
  // For some reason the london source works better when alone
  {
    name: 'london',
    source: 'London Air Quality Network'
  },
  // The eea provider has a lag and so we need to use the offset
  {
    name: 'eea',
    adapter: 'eea-direct',
    offset: 24
  },
  {
<<<<<<< HEAD
    name: 'acumar',
    adapter: 'acumar',
    offset: 12
=======
    name: 'japan',
    source: 'japan-soramame'
>>>>>>> e8e0a139
  }
];

export { deploymentsArray };<|MERGE_RESOLUTION|>--- conflicted
+++ resolved
@@ -21,16 +21,16 @@
     adapter: 'eea-direct',
     offset: 24
   },
+  // one of ACUMAR's stations is always late
   {
-<<<<<<< HEAD
     name: 'acumar',
     adapter: 'acumar',
     offset: 12
-=======
-    name: 'japan',
-    source: 'japan-soramame'
->>>>>>> e8e0a139
   }
+//   }
+//     name: 'japan',
+//     source: 'japan-soramame'
+//   }
 ];
 
 export { deploymentsArray };