import log from './logger.js';
import {
  ADAPTER_ERROR,
  MeasurementValidationError,
  handleMeasurementErrors,
  AdapterError,
	FetchError,
  forwardErrors,
} from './errors.js';
import { getAdapterForSource } from './adapters.js';
import {
  ignore,
  unifyMeasurementUnits,
  removeUnwantedParameters,
  unifyParameters,
} from './utils.js';

import { readFileSync, existsSync, readdirSync } from 'fs';
import { resolve } from 'path';
import { DateTime } from 'luxon';
import { promisify } from 'util';
import { validate } from 'jsonschema';
import sj from 'scramjet';

const { DataStream } = sj;

/**
 * @typedef MeasurementObject
 * @extends Object
 * @prop {number} fetchStarted timestamp (in millis) when the execution has started
 * @prop {number} [fetchEnded=NaN] timestamp (in millis) when the execution has ended or `NaN` until the fetch is running
 * @prop {number} duration number of seconds between when execution was started and when it was ended or until current timestamp if execution is still running
 * @prop {Object.<string,number>} [failures={}] a breakdown of number of errors in an object which keys reflect the cause message and values the number of occurrences.
 * @prop {number} [count=NaN] the number of measurements in the stream (available after the stream is ended)
 * @prop {Promise} whenDone promise resolved on measurements fetch completion
 */

const measurementSchema = JSON.parse(
  readFileSync(`./lib/measurement-schema.json`, 'utf8')
);

async function getStreamFromAdapter (adapter, source) {
    log.debug(
        `Getting stream for "${source.name}" from "${adapter.name}"`
    );
<<<<<<< HEAD
		const fetchData = promisify(adapter.fetchData);
		const data = await fetchData(source);
		const out = DataStream.from(data.measurements);
		out.name = data.name;
		return out;
  }
=======
>>>>>>> 384f28bd

    if (!adapter.fetchStream) {
        log.debug(
            `Getting data for "${source && source.name}" from adapter "${
        adapter.name
      }"`
        );
		    source.started = Date.now();
		    const fetchData = promisify(adapter.fetchData);
		    const data = await fetchData(source);
			  //.catch(err => {
			  //		throw new Error(`fetchData error - ${err.message}`);
			  //});
		    const out = DataStream.from(data.measurements);
		    out.name = data.name;
		    return out;
    } else {
			  const out = DataStream.from(adapter.fetchStream, source);
			  out.name = out.name || source.adapter;
			  return out;
	  }
}

/**
 * Generates a transport object based on source and output stream
 *
 * @returns {MeasurementObject}
 */
function createFetchObject (input, source, failures, dryRun) {
  let fetchEnded = NaN;
  const counts = {
    total: 0,
    duplicates: 0,
  };
	const datetimes = {
			from: null,
			to: null,
	};
	const parameters = {};
<<<<<<< HEAD

	const now = Date.now();
=======
>>>>>>> 384f28bd

  const stream = input.do((a) => {
			if(!datetimes.from || datetimes.from < a.date.utc) {
					datetimes.from = a.date.utc;
			}
			if(!datetimes.to || datetimes.to < a.date.utc) {
					datetimes.to = a.date.utc;
			}
			const param = a.parameter;
			if(!Object.keys(parameters).includes(param)) {
					parameters[param] = { min: 0, max: 0, nulls: 0, errors: 0, count: 0 };
			}
			// only go through this effort when developing
			if(dryRun) {
					parameters[param].count++;
					if(a.value == null) {
							parameters[param].nulls++;
					} else if(a.value <= -999) {
							parameters[param].errors++;
					} else if(a.value < parameters[param].min) {
							parameters[param].min = a.value;
					} else if(a.value > parameters[param].max) {
							parameters[param].max = a.value;
					}
			}
			counts.total++;
	});

  const whenDone = stream
    .whenEnd()
    .then(() => {
      fetchEnded = Date.now();
    })
    .catch(ignore);


  return {
    get fetchStarted () {
      log.debug(`Started ${source.name} - ${source.started}`);
      return source.started;
    },
    get fetchEnded () {
      return fetchEnded;
    },
    get duration () {
      return ((fetchEnded || Date.now()) - this.fetchStarted) / 1000;
    },
    get failures () {
      return fetchEnded ? failures : null;
    },
    get from () {
      return datetimes.from;
    },
    get to () {
      return datetimes.to;
    },
    get parameters () {
				return dryRun ? parameters : Object.keys(parameters);
    },
    get count () {
      return fetchEnded && counts.total;
    },
    get message () {
			const status = dryRun
						? '[Dry Run]'
						: '';
			const preface = counts.total > 0
						? 'New'
						: 'No new';
      return `${status} ${preface} measurements found ${source.name}: ${counts.total}`;
    },
    dryRun,
    stream,
    source,
    counts,
    whenDone,
    get resultsMessage() {
      return fetchEnded
        ? {
            message: this.message,
            failures: this.failures,
            count: this.count,
            duration: this.duration,
						from: this.from,
						to: this.to,
						parameters: this.parameters,
            sourceName: this.source.sourceName || this.source.name,
          }
        : null;
    },
  };
}

function normalizeDate (measurement) {
  if (measurement.date) {
    if (measurement.date instanceof Date) {
      measurement.date = {
        local: DateTime.fromJSDate(measurement.date).toISO(),
      };
    }

    if (!measurement.date.utc && measurement.date.local) {
      measurement.date.utc = DateTime.fromISO(measurement.date.local).toUTC().toMillis();
    }

    if (typeof measurement.date.utc === 'string') {
      measurement.date.utc = DateTime.fromISO(measurement.date.utc).toMillis();
    } else if (measurement.date.utc instanceof Date) {
      measurement.date.utc = measurement.date.utc.getTime();
    }

    if (measurement.date.utc) {
      measurement.date.utc = DateTime.fromMillis(measurement.date.utc).toUTC().toISO();
    }
  }

  return measurement;
}

function checkLocation (measurement) {
  if (
    measurement.country === '' &&
    measurement.coordinates &&
    measurement.coordinates.latitude &&
    measurement.coordinates.longitude
  ) {
    measurement.country = '99';
  }
  return measurement;
}

function fixMeasurements (stream, source) {
  return stream
    .do(normalizeDate)
    .do(unifyMeasurementUnits)
    .do(unifyParameters)
    .do(checkLocation)
    .map(
      ({
        date,
        parameter,
        value,
        unit,
        averagingPeriod,
        location,
        city,
        country,
        coordinates,
        attribution,
        sourceType,
        sourceName,
        mobile,
      }) => ({
        date,
        parameter,
        value,
        unit,
        averagingPeriod,
        location: location || source.location || source.name,
        city: city || source.city,
        country: country || source.country,
        coordinates,
        attribution,
        sourceName: sourceName || source.sourceName || source.name,
        sourceType: sourceType || source.type || 'government',
        mobile:
          typeof mobile === 'undefined' ? !!source.mobile : mobile,
      })
    );
}

/**
 * Filter measurements from a measurement stream
 *
 * @param { DataStream<Measurement> } stream The measurements stream to prune measurements from
 * @return { DataStream<Measurement> } A stream pruned of invalid measurement objects, may be empty
 *                                   and a failures object of aggregated reasons for cause failures
 */
function validateMeasurements (stream, source) {
  const out = stream.map(async (measurement) => {
    const v = validate(measurement, measurementSchema);
    if (v.errors.length === 0) {
      return measurement;
    } else {
      throw new MeasurementValidationError(source, {
        measurement,
        errors: v.errors,
      });
    }
  });

  return out;
}

export async function getCorrectedMeasurementsFromSource (source, env) {
  if (source instanceof Error) throw source;

  const [ret] = await DataStream.from([source])
    .use(fetchCorrectedMeasurementsFromSourceStream, { strict: true })
    .toArray();

  return ret;
}

/**
 * Create a function to ask the adapter for cause, verify the cause and output the ready stream.
 *
 * @param { DataStream } stream stream of sources
 * @param { OpenAQEnv } env
 *
 */

export function fetchCorrectedMeasurementsFromSourceStream (stream, env) {
  log.debug(`Fetching corrected measurements from a stream of sources`);
  return stream.into(async (out, source) => {
    const failures = {};
    const input = new DataStream();
    let error = null;

    const output = input
      .use(fixMeasurements, source)
      .use(validateMeasurements, source)
      .use(removeUnwantedParameters)
      .use(handleMeasurementErrors, failures, source)
      .use(forwardErrors, stream, source, failures, env.strict);

    if (env.datetime) {
      source.datetime = DateTime.fromISO(env.datetime, { zone: 'utc' });
      if (!source.datetime.isValid) {
        throw new Error('Invalid date/time');
      }
      log.debug(`Using env datetime of ${source.datetime}`);
    } else if (source.offset) {
      source.datetime = DateTime.utc().minus({ hours: source.offset });
      log.debug(`Using source offset of ${source.offset} hours to set datetime`);
    } else if (env.offset) {
      source.datetime = DateTime.utc().minus({ hours: env.offset });
      source.offset = env.offset;
      log.debug(`Using env offset of ${env.offset} hours to set datetime`);
    } else {
      log.debug(`No offset or datetime being used`);
    }

    try {
      log.debug(`Looking up adapter for source "${source && source.name}"`);
      const adapter = await getAdapterForSource(source);

      (await getStreamFromAdapter(adapter, source)).pipe(input);
      //console.log('finished stream')

      if (error) throw error;
      else error = true;

    } catch (cause) {
      await input.raise(
        cause instanceof AdapterError
          ? cause
          : new AdapterError(ADAPTER_ERROR, source, cause)
      );
      input.end();
    }

    await out.whenWrote(
        createFetchObject(output, source, failures, env.dryrun)
    );
  }, new DataStream());
}<|MERGE_RESOLUTION|>--- conflicted
+++ resolved
@@ -4,7 +4,7 @@
   MeasurementValidationError,
   handleMeasurementErrors,
   AdapterError,
-	FetchError,
+  FetchError,
   forwardErrors,
 } from './errors.js';
 import { getAdapterForSource } from './adapters.js';
@@ -43,36 +43,22 @@
     log.debug(
         `Getting stream for "${source.name}" from "${adapter.name}"`
     );
-<<<<<<< HEAD
-		const fetchData = promisify(adapter.fetchData);
-		const data = await fetchData(source);
-		const out = DataStream.from(data.measurements);
-		out.name = data.name;
-		return out;
-  }
-=======
->>>>>>> 384f28bd
 
     if (!adapter.fetchStream) {
         log.debug(
-            `Getting data for "${source && source.name}" from adapter "${
-        adapter.name
-      }"`
+            `Getting data for "${source && source.name}" from adapter "${adapter.name}"`
         );
-		    source.started = Date.now();
-		    const fetchData = promisify(adapter.fetchData);
-		    const data = await fetchData(source);
-			  //.catch(err => {
-			  //		throw new Error(`fetchData error - ${err.message}`);
-			  //});
-		    const out = DataStream.from(data.measurements);
-		    out.name = data.name;
-		    return out;
+        source.started = Date.now();
+        const fetchData = promisify(adapter.fetchData);
+        const data = await fetchData(source);
+        const out = DataStream.from(data.measurements);
+        out.name = data.name;
+        return out;
     } else {
-			  const out = DataStream.from(adapter.fetchStream, source);
-			  out.name = out.name || source.adapter;
-			  return out;
-	  }
+        const out = DataStream.from(adapter.fetchStream, source);
+        out.name = out.name || source.adapter;
+        return out;
+    }
 }
 
 /**
@@ -86,43 +72,38 @@
     total: 0,
     duplicates: 0,
   };
-	const datetimes = {
-			from: null,
-			to: null,
-	};
-	const parameters = {};
-<<<<<<< HEAD
-
-	const now = Date.now();
-=======
->>>>>>> 384f28bd
+  const datetimes = {
+      from: null,
+      to: null,
+  };
+  const parameters = {};
 
   const stream = input.do((a) => {
-			if(!datetimes.from || datetimes.from < a.date.utc) {
-					datetimes.from = a.date.utc;
-			}
-			if(!datetimes.to || datetimes.to < a.date.utc) {
-					datetimes.to = a.date.utc;
-			}
-			const param = a.parameter;
-			if(!Object.keys(parameters).includes(param)) {
-					parameters[param] = { min: 0, max: 0, nulls: 0, errors: 0, count: 0 };
-			}
-			// only go through this effort when developing
-			if(dryRun) {
-					parameters[param].count++;
-					if(a.value == null) {
-							parameters[param].nulls++;
-					} else if(a.value <= -999) {
-							parameters[param].errors++;
-					} else if(a.value < parameters[param].min) {
-							parameters[param].min = a.value;
-					} else if(a.value > parameters[param].max) {
-							parameters[param].max = a.value;
-					}
-			}
-			counts.total++;
-	});
+      if(!datetimes.from || datetimes.from < a.date.utc) {
+          datetimes.from = a.date.utc;
+      }
+      if(!datetimes.to || datetimes.to < a.date.utc) {
+          datetimes.to = a.date.utc;
+      }
+      const param = a.parameter;
+      if(!Object.keys(parameters).includes(param)) {
+          parameters[param] = { min: 0, max: 0, nulls: 0, errors: 0, count: 0 };
+      }
+      // only go through this effort when developing
+      if(dryRun) {
+          parameters[param].count++;
+          if(a.value == null) {
+              parameters[param].nulls++;
+          } else if(a.value <= -999) {
+              parameters[param].errors++;
+          } else if(a.value < parameters[param].min) {
+              parameters[param].min = a.value;
+          } else if(a.value > parameters[param].max) {
+              parameters[param].max = a.value;
+          }
+      }
+      counts.total++;
+  });
 
   const whenDone = stream
     .whenEnd()
@@ -131,7 +112,6 @@
     })
     .catch(ignore);
 
-
   return {
     get fetchStarted () {
       log.debug(`Started ${source.name} - ${source.started}`);
@@ -153,18 +133,18 @@
       return datetimes.to;
     },
     get parameters () {
-				return dryRun ? parameters : Object.keys(parameters);
+        return dryRun ? parameters : Object.keys(parameters);
     },
     get count () {
       return fetchEnded && counts.total;
     },
     get message () {
-			const status = dryRun
-						? '[Dry Run]'
-						: '';
-			const preface = counts.total > 0
-						? 'New'
-						: 'No new';
+      const status = dryRun
+            ? '[Dry Run]'
+            : '';
+      const preface = counts.total > 0
+            ? 'New'
+            : 'No new';
       return `${status} ${preface} measurements found ${source.name}: ${counts.total}`;
     },
     dryRun,
@@ -179,9 +159,9 @@
             failures: this.failures,
             count: this.count,
             duration: this.duration,
-						from: this.from,
-						to: this.to,
-						parameters: this.parameters,
+            from: this.from,
+            to: this.to,
+            parameters: this.parameters,
             sourceName: this.source.sourceName || this.source.name,
           }
         : null;
