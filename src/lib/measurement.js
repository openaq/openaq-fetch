--- conflicted
+++ resolved
@@ -1,18 +1,18 @@
 import log from './logger.js';
 import {
-  ADAPTER_ERROR,
-  MeasurementValidationError,
-  handleMeasurementErrors,
-  AdapterError,
-	FetchError,
-  forwardErrors,
+    ADAPTER_ERROR,
+    MeasurementValidationError,
+    handleMeasurementErrors,
+    AdapterError,
+    FetchError,
+    forwardErrors,
 } from './errors.js';
 import { getAdapterForSource } from './adapters.js';
 import {
-  ignore,
-  unifyMeasurementUnits,
-  removeUnwantedParameters,
-  unifyParameters,
+    ignore,
+    unifyMeasurementUnits,
+    removeUnwantedParameters,
+    unifyParameters,
 } from './utils.js';
 
 import { readFileSync, existsSync, readdirSync } from 'fs';
@@ -36,25 +36,13 @@
  */
 
 const measurementSchema = JSON.parse(
-  readFileSync(`./lib/measurement-schema.json`, 'utf8')
+    readFileSync(`./lib/measurement-schema.json`, 'utf8')
 );
 
 async function getStreamFromAdapter (adapter, source) {
     log.debug(
         `Getting stream for "${source.name}" from "${adapter.name}"`
     );
-<<<<<<< HEAD
-		const fetchData = promisify(adapter.fetchData)
-		const data = await fetchData(source)
-					.catch(err => {
-           throw new AdapterError(ADAPTER_ERROR, source, err && err.message && err.message.code)
-					});
-		const out = DataStream.from(data.measurements);
-		out.name = data.name;
-		return out;
-  }
-=======
->>>>>>> 384f28bd
 
     if (!adapter.fetchStream) {
         log.debug(
@@ -62,20 +50,20 @@
         adapter.name
       }"`
         );
-		    source.started = Date.now();
-		    const fetchData = promisify(adapter.fetchData);
-		    const data = await fetchData(source);
-			  //.catch(err => {
-			  //		throw new Error(`fetchData error - ${err.message}`);
-			  //});
-		    const out = DataStream.from(data.measurements);
-		    out.name = data.name;
-		    return out;
+        source.started = Date.now();
+        const fetchData = promisify(adapter.fetchData);
+        const data = await fetchData(source);
+        //.catch(err => {
+        //    throw new Error(`fetchData error - ${err.message}`);
+        //});
+        const out = DataStream.from(data.measurements);
+        out.name = data.name;
+        return out;
     } else {
-			  const out = DataStream.from(adapter.fetchStream, source);
-			  out.name = out.name || source.adapter;
-			  return out;
-	  }
+        const out = DataStream.from(adapter.fetchStream, source);
+        out.name = out.name || source.adapter;
+        return out;
+    }
 }
 
 /**
@@ -84,185 +72,185 @@
  * @returns {MeasurementObject}
  */
 function createFetchObject (input, source, failures, dryRun) {
-  let fetchEnded = NaN;
-  const counts = {
-    total: 0,
-    duplicates: 0,
-  };
-	const datetimes = {
-			from: null,
-			to: null,
-	};
-	const parameters = {};
-
-  const stream = input.do((a) => {
-			if(!datetimes.from || datetimes.from < a.date.utc) {
-					datetimes.from = a.date.utc;
-			}
-			if(!datetimes.to || datetimes.to < a.date.utc) {
-					datetimes.to = a.date.utc;
-			}
-			const param = a.parameter;
-			if(!Object.keys(parameters).includes(param)) {
-					parameters[param] = { min: 0, max: 0, nulls: 0, errors: 0, count: 0 };
-			}
-			// only go through this effort when developing
-			if(dryRun) {
-					parameters[param].count++;
-					if(a.value == null) {
-							parameters[param].nulls++;
-					} else if(a.value <= -999) {
-							parameters[param].errors++;
-					} else if(a.value < parameters[param].min) {
-							parameters[param].min = a.value;
-					} else if(a.value > parameters[param].max) {
-							parameters[param].max = a.value;
-					}
-			}
-			counts.total++;
-	});
-
-  const whenDone = stream
-    .whenEnd()
-    .then(() => {
-      fetchEnded = Date.now();
-    })
-    .catch(ignore);
-
-
-  return {
-    get fetchStarted () {
-      log.debug(`Started ${source.name} - ${source.started}`);
-      return source.started;
-    },
-    get fetchEnded () {
-      return fetchEnded;
-    },
-    get duration () {
-      return ((fetchEnded || Date.now()) - this.fetchStarted) / 1000;
-    },
-    get failures () {
-      return fetchEnded ? failures : null;
-    },
-    get from () {
-      return datetimes.from;
-    },
-    get to () {
-      return datetimes.to;
-    },
-    get parameters () {
-				return dryRun ? parameters : Object.keys(parameters);
-    },
-    get count () {
-      return fetchEnded && counts.total;
-    },
-    get message () {
-			const status = dryRun
-						? '[Dry Run]'
-						: '';
-			const preface = counts.total > 0
-						? 'New'
-						: 'No new';
-      return `${status} ${preface} measurements found ${source.name}: ${counts.total}`;
-    },
-    dryRun,
-    stream,
-    source,
-    counts,
-    whenDone,
-    get resultsMessage() {
-      return fetchEnded
-        ? {
-            message: this.message,
-            failures: this.failures,
-            count: this.count,
-            duration: this.duration,
-						from: this.from,
-						to: this.to,
-						parameters: this.parameters,
-            sourceName: this.source.sourceName || this.source.name,
-          }
-        : null;
-    },
-  };
+    let fetchEnded = NaN;
+    const counts = {
+        total: 0,
+        duplicates: 0,
+    };
+    const datetimes = {
+        from: null,
+        to: null,
+    };
+    const parameters = {};
+
+    const stream = input.do((a) => {
+        if(!datetimes.from || datetimes.from < a.date.utc) {
+            datetimes.from = a.date.utc;
+        }
+        if(!datetimes.to || datetimes.to < a.date.utc) {
+            datetimes.to = a.date.utc;
+        }
+        const param = a.parameter;
+        if(!Object.keys(parameters).includes(param)) {
+            parameters[param] = { min: 0, max: 0, nulls: 0, errors: 0, count: 0 };
+        }
+        // only go through this effort when developing
+        if(dryRun) {
+            parameters[param].count++;
+            if(a.value == null) {
+                parameters[param].nulls++;
+            } else if(a.value <= -999) {
+                parameters[param].errors++;
+            } else if(a.value < parameters[param].min) {
+                parameters[param].min = a.value;
+            } else if(a.value > parameters[param].max) {
+                parameters[param].max = a.value;
+            }
+        }
+        counts.total++;
+    });
+
+    const whenDone = stream
+          .whenEnd()
+          .then(() => {
+              fetchEnded = Date.now();
+          })
+          .catch(ignore);
+
+
+    return {
+        get fetchStarted () {
+            log.debug(`Started ${source.name} - ${source.started}`);
+            return source.started;
+        },
+        get fetchEnded () {
+            return fetchEnded;
+        },
+        get duration () {
+            return ((fetchEnded || Date.now()) - this.fetchStarted) / 1000;
+        },
+        get failures () {
+            return fetchEnded ? failures : null;
+        },
+        get from () {
+            return datetimes.from;
+        },
+        get to () {
+            return datetimes.to;
+        },
+        get parameters () {
+            return dryRun ? parameters : Object.keys(parameters);
+        },
+        get count () {
+            return fetchEnded && counts.total;
+        },
+        get message () {
+            const status = dryRun
+                  ? '[Dry Run]'
+                  : '';
+            const preface = counts.total > 0
+                  ? 'New'
+                  : 'No new';
+            return `${status} ${preface} measurements found ${source.name}: ${counts.total}`;
+        },
+        dryRun,
+        stream,
+        source,
+        counts,
+        whenDone,
+        get resultsMessage() {
+            return fetchEnded
+                ? {
+                    message: this.message,
+                    failures: this.failures,
+                    count: this.count,
+                    duration: this.duration,
+                    from: this.from,
+                    to: this.to,
+                    parameters: this.parameters,
+                    sourceName: this.source.sourceName || this.source.name,
+                }
+            : null;
+        },
+    };
 }
 
 function normalizeDate (measurement) {
-  if (measurement.date) {
-    if (measurement.date instanceof Date) {
-      measurement.date = {
-        local: DateTime.fromJSDate(measurement.date).toISO(),
-      };
+    if (measurement.date) {
+        if (measurement.date instanceof Date) {
+            measurement.date = {
+                local: DateTime.fromJSDate(measurement.date).toISO(),
+            };
+        }
+
+        if (!measurement.date.utc && measurement.date.local) {
+            measurement.date.utc = DateTime.fromISO(measurement.date.local).toUTC().toMillis();
+        }
+
+        if (typeof measurement.date.utc === 'string') {
+            measurement.date.utc = DateTime.fromISO(measurement.date.utc).toMillis();
+        } else if (measurement.date.utc instanceof Date) {
+            measurement.date.utc = measurement.date.utc.getTime();
+        }
+
+        if (measurement.date.utc) {
+            measurement.date.utc = DateTime.fromMillis(measurement.date.utc).toUTC().toISO();
+        }
     }
 
-    if (!measurement.date.utc && measurement.date.local) {
-      measurement.date.utc = DateTime.fromISO(measurement.date.local).toUTC().toMillis();
+    return measurement;
+}
+
+function checkLocation (measurement) {
+    if (
+        measurement.country === '' &&
+            measurement.coordinates &&
+            measurement.coordinates.latitude &&
+            measurement.coordinates.longitude
+    ) {
+        measurement.country = '99';
     }
-
-    if (typeof measurement.date.utc === 'string') {
-      measurement.date.utc = DateTime.fromISO(measurement.date.utc).toMillis();
-    } else if (measurement.date.utc instanceof Date) {
-      measurement.date.utc = measurement.date.utc.getTime();
-    }
-
-    if (measurement.date.utc) {
-      measurement.date.utc = DateTime.fromMillis(measurement.date.utc).toUTC().toISO();
-    }
-  }
-
-  return measurement;
-}
-
-function checkLocation (measurement) {
-  if (
-    measurement.country === '' &&
-    measurement.coordinates &&
-    measurement.coordinates.latitude &&
-    measurement.coordinates.longitude
-  ) {
-    measurement.country = '99';
-  }
-  return measurement;
+    return measurement;
 }
 
 function fixMeasurements (stream, source) {
-  return stream
-    .do(normalizeDate)
-    .do(unifyMeasurementUnits)
-    .do(unifyParameters)
-    .do(checkLocation)
-    .map(
-      ({
-        date,
-        parameter,
-        value,
-        unit,
-        averagingPeriod,
-        location,
-        city,
-        country,
-        coordinates,
-        attribution,
-        sourceType,
-        sourceName,
-        mobile,
-      }) => ({
-        date,
-        parameter,
-        value,
-        unit,
-        averagingPeriod,
-        location: location || source.location || source.name,
-        city: city || source.city,
-        country: country || source.country,
-        coordinates,
-        attribution,
-        sourceName: sourceName || source.sourceName || source.name,
-        sourceType: sourceType || source.type || 'government',
-        mobile:
-          typeof mobile === 'undefined' ? !!source.mobile : mobile,
-      })
-    );
+    return stream
+        .do(normalizeDate)
+        .do(unifyMeasurementUnits)
+        .do(unifyParameters)
+        .do(checkLocation)
+        .map(
+            ({
+                date,
+                parameter,
+                value,
+                unit,
+                averagingPeriod,
+                location,
+                city,
+                country,
+                coordinates,
+                attribution,
+                sourceType,
+                sourceName,
+                mobile,
+            }) => ({
+                date,
+                parameter,
+                value,
+                unit,
+                averagingPeriod,
+                location: location || source.location || source.name,
+                city: city || source.city,
+                country: country || source.country,
+                coordinates,
+                attribution,
+                sourceName: sourceName || source.sourceName || source.name,
+                sourceType: sourceType || source.type || 'government',
+                mobile:
+                typeof mobile === 'undefined' ? !!source.mobile : mobile,
+            })
+        );
 }
 
 /**
@@ -273,29 +261,29 @@
  *                                   and a failures object of aggregated reasons for cause failures
  */
 function validateMeasurements (stream, source) {
-  const out = stream.map(async (measurement) => {
-    const v = validate(measurement, measurementSchema);
-    if (v.errors.length === 0) {
-      return measurement;
-    } else {
-      throw new MeasurementValidationError(source, {
-        measurement,
-        errors: v.errors,
-      });
-    }
-  });
-
-  return out;
+    const out = stream.map(async (measurement) => {
+        const v = validate(measurement, measurementSchema);
+        if (v.errors.length === 0) {
+            return measurement;
+        } else {
+            throw new MeasurementValidationError(source, {
+                measurement,
+                errors: v.errors,
+            });
+        }
+    });
+
+    return out;
 }
 
 export async function getCorrectedMeasurementsFromSource (source, env) {
-  if (source instanceof Error) throw source;
-
-  const [ret] = await DataStream.from([source])
-    .use(fetchCorrectedMeasurementsFromSourceStream, { strict: true })
-    .toArray();
-
-  return ret;
+    if (source instanceof Error) throw source;
+
+    const [ret] = await DataStream.from([source])
+          .use(fetchCorrectedMeasurementsFromSourceStream, { strict: true })
+          .toArray();
+
+    return ret;
 }
 
 /**
@@ -307,57 +295,57 @@
  */
 
 export function fetchCorrectedMeasurementsFromSourceStream (stream, env) {
-  log.debug(`Fetching corrected measurements from a stream of sources`);
-  return stream.into(async (out, source) => {
-    const failures = {};
-    const input = new DataStream();
-    let error = null;
-
-    const output = input
-      .use(fixMeasurements, source)
-      .use(validateMeasurements, source)
-      .use(removeUnwantedParameters)
-      .use(handleMeasurementErrors, failures, source)
-      .use(forwardErrors, stream, source, failures, env.strict);
-
-    if (env.datetime) {
-      source.datetime = DateTime.fromISO(env.datetime, { zone: 'utc' });
-      if (!source.datetime.isValid) {
-        throw new Error('Invalid date/time');
-      }
-      log.debug(`Using env datetime of ${source.datetime}`);
-    } else if (source.offset) {
-      source.datetime = DateTime.utc().minus({ hours: source.offset });
-      log.debug(`Using source offset of ${source.offset} hours to set datetime`);
-    } else if (env.offset) {
-      source.datetime = DateTime.utc().minus({ hours: env.offset });
-      source.offset = env.offset;
-      log.debug(`Using env offset of ${env.offset} hours to set datetime`);
-    } else {
-      log.debug(`No offset or datetime being used`);
-    }
-
-    try {
-      log.debug(`Looking up adapter for source "${source && source.name}"`);
-      const adapter = await getAdapterForSource(source);
-
-      (await getStreamFromAdapter(adapter, source)).pipe(input);
-      //console.log('finished stream')
-
-      if (error) throw error;
-      else error = true;
-
-    } catch (cause) {
-      await input.raise(
-        cause instanceof AdapterError
-          ? cause
-          : new AdapterError(ADAPTER_ERROR, source, cause)
-      );
-      input.end();
-    }
-
-    await out.whenWrote(
-        createFetchObject(output, source, failures, env.dryrun)
-    );
-  }, new DataStream());
+    log.debug(`Fetching corrected measurements from a stream of sources`);
+    return stream.into(async (out, source) => {
+        const failures = {};
+        const input = new DataStream();
+        let error = null;
+
+        const output = input
+              .use(fixMeasurements, source)
+              .use(validateMeasurements, source)
+              .use(removeUnwantedParameters)
+              .use(handleMeasurementErrors, failures, source)
+              .use(forwardErrors, stream, source, failures, env.strict);
+
+        if (env.datetime) {
+            source.datetime = DateTime.fromISO(env.datetime, { zone: 'utc' });
+            if (!source.datetime.isValid) {
+                throw new Error('Invalid date/time');
+            }
+            log.debug(`Using env datetime of ${source.datetime}`);
+        } else if (source.offset) {
+            source.datetime = DateTime.utc().minus({ hours: source.offset });
+            log.debug(`Using source offset of ${source.offset} hours to set datetime`);
+        } else if (env.offset) {
+            source.datetime = DateTime.utc().minus({ hours: env.offset });
+            source.offset = env.offset;
+            log.debug(`Using env offset of ${env.offset} hours to set datetime`);
+        } else {
+            log.debug(`No offset or datetime being used`);
+        }
+
+        try {
+            log.debug(`Looking up adapter for source "${source && source.name}"`);
+            const adapter = await getAdapterForSource(source);
+
+            (await getStreamFromAdapter(adapter, source)).pipe(input);
+            //console.log('finished stream')
+
+            if (error) throw error;
+            else error = true;
+
+        } catch (cause) {
+            await input.raise(
+                cause instanceof AdapterError
+                    ? cause
+                    : new AdapterError(ADAPTER_ERROR, source, cause)
+            );
+            input.end();
+        }
+
+        await out.whenWrote(
+            createFetchObject(output, source, failures, env.dryrun)
+        );
+    }, new DataStream());
 }