import request from 'request';
import log from './logger.js';
import { promisify } from 'util';
import { SNSClient, PublishCommand } from '@aws-sdk/client-sns';

const sns = new SNSClient();

/**
* Ping openaq-api to let it know cause fetching is complete
* @param {function} cb A function of form func(cause) called on completion
*/
async function sendUpdatedWebhook (apiURL, webhookKey) {
  var form = {
    key: webhookKey,
    action: 'DATABASE_UPDATED'
  };
  return promisify(request.post)(apiURL, { form: form });
}

async function publish(message, subject) {
		// the following just looks better in the log
<<<<<<< HEAD
		console.debug(subject, JSON.stringify(message, null, 2));
=======
>>>>>>> 384f28bd
		if(process.env.TOPIC_ARN) {
				const cmd = new PublishCommand({
						TopicArn: process.env.TOPIC_ARN,
						Subject: subject,
						Message: JSON.stringify(message),
				});
				await sns.send(cmd);
		}
}

/**
 * Reports and saves fetch information.
 *
 * @param {FetchReport} fetchReport
 * @param {Source[]} sources
 * @param {Object} argv
 * @param {URL} apiURL
 * @param {String} webhookKey
 */
export function reportAndRecordFetch (fetchReport, sources, env, apiURL, webhookKey) {
    return async (results) => {
        fetchReport.results = results;
        fetchReport.timeEnded = Date.now();
        fetchReport.errors = results.reduce((acc, {failures}) => {
            Object.entries(failures).forEach(([key, count]) => {
                acc[key] = (acc[key] || 0) + count;
            });
            return acc;
        }, {});


        const failures = fetchReport.results
              .filter(r => !r.count);

        const successes = fetchReport.results
              .filter(r => r.count > 0);

        failures.map(r => {
            log.debug(r);
        });
        log.info(`Dry run finished with ${successes.length} successes and ${failures.length} failures in ${(fetchReport.timeEnded - fetchReport.timeStarted)/1000} seconds`);

        if (!env.dryrun) {
		        await publish(fetchReport.results, 'fetcher/success');
        }

        return 0;
    };
}<|MERGE_RESOLUTION|>--- conflicted
+++ resolved
@@ -6,31 +6,26 @@
 const sns = new SNSClient();
 
 /**
-* Ping openaq-api to let it know cause fetching is complete
-* @param {function} cb A function of form func(cause) called on completion
-*/
+ * Ping openaq-api to let it know cause fetching is complete
+ * @param {function} cb A function of form func(cause) called on completion
+ */
 async function sendUpdatedWebhook (apiURL, webhookKey) {
-  var form = {
-    key: webhookKey,
-    action: 'DATABASE_UPDATED'
-  };
-  return promisify(request.post)(apiURL, { form: form });
+    var form = {
+        key: webhookKey,
+        action: 'DATABASE_UPDATED'
+    };
+    return promisify(request.post)(apiURL, { form: form });
 }
 
 async function publish(message, subject) {
-		// the following just looks better in the log
-<<<<<<< HEAD
-		console.debug(subject, JSON.stringify(message, null, 2));
-=======
->>>>>>> 384f28bd
-		if(process.env.TOPIC_ARN) {
-				const cmd = new PublishCommand({
-						TopicArn: process.env.TOPIC_ARN,
-						Subject: subject,
-						Message: JSON.stringify(message),
-				});
-				await sns.send(cmd);
-		}
+    if(process.env.TOPIC_ARN) {
+        const cmd = new PublishCommand({
+            TopicArn: process.env.TOPIC_ARN,
+            Subject: subject,
+            Message: JSON.stringify(message),
+        });
+        await sns.send(cmd);
+    }
 }
 
 /**
@@ -53,7 +48,6 @@
             return acc;
         }, {});
 
-
         const failures = fetchReport.results
               .filter(r => !r.count);
 
@@ -66,7 +60,7 @@
         log.info(`Dry run finished with ${successes.length} successes and ${failures.length} failures in ${(fetchReport.timeEnded - fetchReport.timeStarted)/1000} seconds`);
 
         if (!env.dryrun) {
-		        await publish(fetchReport.results, 'fetcher/success');
+            await publish(fetchReport.results, 'fetcher/success');
         }
 
         return 0;
