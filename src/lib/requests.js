--- conflicted
+++ resolved
@@ -19,7 +19,7 @@
 
 /**
  * Executes HTTP requests with support for different response types and data processing methods.
- * 
+ *
  * @param {Object} options - The configuration options for the request.
  * @param {string} options.url - The URL to request.
  * @param {Object} [options.params] - URL parameters for GET requests or data for POST requests.
@@ -38,7 +38,6 @@
  * @throws {Error} Throws an error if the URL is not provided or if an unsupported parameters type is given.
  */
 export default ({
-<<<<<<< HEAD
     url,
     params,
     headers,
@@ -51,16 +50,6 @@
     csvOptions = { trim: true, comment: '#', skip_empty_lines: true, columns: true },
     xmlOptions = { xmlMode: true },
     htmlOptions = { },
-=======
-		url,
-		params,
-		headers,
-		timeout = REQUEST_TIMEOUT,
-		retries = REQUEST_RETRIES,
-		method = 'GET',
-		responseType = 'json',
-		https = {},
->>>>>>> 3b9b3d0f
     cookieJar,
 }) => {
 
@@ -177,7 +166,7 @@
 
 /**
  * Parses a CSV formatted response body using the provided options.
- * 
+ *
  * @param {string} body - The CSV string to parse.
  * @param {Object} options - The options for CSV parsing.
  * @returns {Object[]} An array of objects representing the parsed CSV data.
@@ -188,7 +177,7 @@
 
 /**
  * Parses an XML formatted response body into a cheerio object for easy manipulation and querying.
- * 
+ *
  * @param {string} body - The XML string to parse.
  * @param {Object} options - The options for XML parsing, with xmlMode set to true by default.
  * @returns {Object} A cheerio object representing the parsed XML document.
@@ -201,7 +190,7 @@
 
 /**
  * Parses an HTML formatted response body into a cheerio object for easy manipulation and querying.
- * 
+ *
  * @param {string} body - The HTML string to parse.
  * @param {Object} options - The options for HTML parsing.
  * @returns {Object} A cheerio object representing the parsed HTML document.
