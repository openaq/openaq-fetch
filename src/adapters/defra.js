'use strict';

<<<<<<< HEAD
//import { REQUEST_TIMEOUT } from '../lib/constants.js';
import { DateTime } from 'luxon';
import cheerio from 'cheerio';
//import got from 'got';
=======
import { DateTime } from 'luxon';
import { load } from 'cheerio';
>>>>>>> 41d5e4d0
import log from '../lib/logger.js';
import client from '../lib/requests.js';
export const name = 'defra';

export function fetchData(source, cb) {
<<<<<<< HEAD
  client(source, cb)
    .then((response) => {
      // Wrap everything in a try/catch in case something goes wrong
      try {
        // Format the data
        const data = formatData(source, response.body);
        // Make sure the data is valid
        if (data === undefined) {
          return cb({ message: 'Failure to parse data.' });
        }
        cb(null, data);
      } catch (e) {
        return cb({ message: 'Unknown adapter error.' });
      }
		})
=======
  client(source, cb).then((response) => {
    try {
      const data = formatData(source, response.body);
      if (data === undefined) {
        return cb({ message: 'Failure to parse data.' });
      }
      cb(null, data);
    } catch (e) {
      return cb({ message: 'Unknown adapter error.' });
    }
  });
>>>>>>> 41d5e4d0
}

let formatData = function (source, data) {
  let measurements = [];
  let $ = load(data);
  $('.current_levels_table').each((i, e) => {
    $('tr', $(e)).each((i, e) => {
      handleLocation(e);
    });
  });

  function sanitizeName (name) {
    return name.trim();
  }

  function sanitizeDate (dateString) {
    try {
      const date = DateTime.fromFormat(
        dateString,
        'dd/MM/yyyyHH:mm',
        {
          zone: 'Europe/London',
        }
      );

      return {
        utc: date.toUTC().toFormat("yyyy-MM-dd'T'HH:mm:ss'Z'"),
        local: date.toFormat("yyyy-MM-dd'T'HH:mm:ssZZ"),
      };
    } catch (error) {
      log.error('Error parsing date:', error);
      throw new Error('Error parsing date');
    }
  }

  function getValue(measuredValue) {
    if (measuredValue === 'n/a' || measuredValue === 'n/m') {
      return NaN;
    }

    let idx = measuredValue.indexOf('(');
    return parseFloat(measuredValue.substring(0, idx));
  }

  function handleMeasurement(parameter, el, period, base) {
    let m = Object.assign({}, base);
    m.value = getValue($(el).text());
    m.parameter = parameter;
    m.averagingPeriod = period;
    m.unit = 'µg/m³';
    if (isNaN(m.value)) {
      return;
    }

    return m;
  }

  function handleLocation(row) {
    let base = {
      location: sanitizeName(
        $($('a', $('td', $(row)).get(0)).get(0)).text()
      ),
      date: sanitizeDate($($('td', $(row)).get(6)).text()),
      attribution: [
        {
          name: 'Department for Environmental Food & Rural Affairs',
          url: source.url,
        },
      ],
    };

    // Do nothing if we have a nav item
    if (base.location.indexOf('navigation') !== -1) {
      return;
    }

    // Add metadata if available
    base = Object.assign(base, metadata[base.location]);

    // O3
    let o3 = handleMeasurement(
      'o3',
      $($('td', $(row)).get(1)),
      { value: 8, unit: 'hours' },
      base
    );
    if (o3) {
      measurements.push(o3);
    }

    // NO2
    let no2 = handleMeasurement(
      'no2',
      $($('td', $(row)).get(2)),
      { value: 1, unit: 'hours' },
      base
    );
    if (no2) {
      measurements.push(no2);
    }

    // SO2
    let so2 = handleMeasurement(
      'so2',
      $($('td', $(row)).get(3)),
      { value: 0.25, unit: 'hours' },
      base
    );
    if (so2) {
      measurements.push(so2);
    }

    // pm25
    let pm25 = handleMeasurement(
      'pm25',
      $($('td', $(row)).get(4)),
      { value: 24, unit: 'hours' },
      base
    );
    if (pm25) {
      measurements.push(pm25);
    }
    // pm10
    let pm10 = handleMeasurement(
      'pm10',
      $($('td', $(row)).get(5)),
      { value: 24, unit: 'hours' },
      base
    );
    if (pm10) {
      measurements.push(pm10);
    }
  }
  return {
    name: 'unused',
    measurements: (measurements || []).filter((i) => i.city),
  };
};

// Values from location pages at https://uk-air.defra.gov.uk/latest/currentlevels
let metadata = {
  'Sheffield Barnsley Road': {
    city: 'Yorkshire & Humberside',
    coordinates: { latitude: 53.40495, longitude: -1.455815 },
  },
  'Cannock A5190 Roadside': {
    city: 'West Midlands',
    coordinates: { latitude: 52.687298, longitude: -1.980821 },
  },
  'Christchurch Barrack Road': {
    city: 'South West',
    coordinates: { latitude: 50.735454, longitude: -1.780888 },
  },
  'St Helens Linkway': {
    city: 'North West & Merseyside',
    coordinates: { latitude: 53.451826, longitude: -2.742134 },
  },
  'Greenock A8 Roadside': {
    city: 'Central Scotland',
    coordinates: { latitude: 55.944079, longitude: -4.734421 },
  },
  'Birkenhead Borough Road': {
    city: 'North West & Merseyside',
    coordinates: { latitude: 53.388511, longitude: -3.025014 },
  },
  'Worthing A27 Roadside': {
    city: 'South East',
    coordinates: { latitude: 50.832947, longitude: -0.379916 },
  },
  'Birmingham A4540 Roadside': {
    city: 'West Midlands',
    coordinates: { latitude: 52.47609, longitude: -1.875024 },
  },
  'Bush Estate': {
    city: 'Bush Estate',
    coordinates: { latitude: 55.862281, longitude: -3.205782 },
  },
  'Dumbarton Roadside': {
    city: 'Dumbarton',
    coordinates: { latitude: 55.943197, longitude: -4.55973 },
  },
  'Glasgow Great Western Road': {
    city: 'Glasgow',
    coordinates: { latitude: 55.872038, longitude: -4.270936 },
  },
  'Edinburgh St Leonards': {
    city: 'Edinburgh',
    coordinates: { latitude: 55.945589, longitude: -3.182186 },
  },
  'Auchencorth Moss': {
    city: 'Auchencorth',
    coordinates: { latitude: 55.79216, longitude: -3.2429 },
  },
  'Glasgow High Street': {
    city: 'Glasgow',
    coordinates: { latitude: 55.860936, longitude: -4.238214 },
  },
  'Glasgow Kerbside': {
    city: 'Glasgow',
    coordinates: { latitude: 55.85917, longitude: -4.258889 },
  },
  'Glasgow Townhead': {
    city: 'Glasgow',
    coordinates: { latitude: 55.865782, longitude: -4.243631 },
  },
  Grangemouth: {
    city: 'Grangemouth',
    coordinates: { latitude: 56.010319, longitude: -3.704399 },
  },
  'Grangemouth Moray': {
    city: 'Grangemouth',
    coordinates: { latitude: 56.013142, longitude: -3.710833 },
  },
  Bottesford: {
    city: 'Bottesford',
    coordinates: { latitude: 52.93028, longitude: -0.814722 },
  },
  'Chesterfield Roadside': {
    city: 'Chesterfield',
    coordinates: { latitude: 53.231722, longitude: -1.456944 },
  },
  'Chesterfield Loundsley Green': {
    city: 'Chesterfield',
    coordinates: { latitude: 53.244131, longitude: -1.454946 },
  },
  Ladybower: {
    city: 'Ladybower',
    coordinates: { latitude: 53.40337, longitude: -1.752006 },
  },
  'Leicester University': {
    city: 'Leicester',
    coordinates: { latitude: 52.619823, longitude: -1.127311 },
  },
  'Northampton Kingsthorpe': {
    city: 'Northampton',
    coordinates: { latitude: 52.271886, longitude: -0.879898 },
  },
  'Market Harborough': {
    city: 'Market Harborough',
    coordinates: { latitude: 52.554444, longitude: -0.772222 },
  },
  'Lincoln Canwick Rd.': {
    city: 'Lincoln',
    coordinates: { latitude: 53.221373, longitude: -0.534189 },
  },
  'Leicester A594 Roadside': {
    city: 'Leicester',
    coordinates: { latitude: 52.638677, longitude: -1.124228 },
  },
  'Nottingham Western Boulevard': {
    city: 'Nottingham',
    coordinates: { latitude: 52.969377, longitude: -1.188851 },
  },
  'Nottingham Centre': {
    city: 'Nottingham',
    coordinates: { latitude: 52.95473, longitude: -1.146447 },
  },
  'Luton A505 Roadside': {
    city: 'Luton',
    coordinates: { latitude: 51.892293, longitude: -0.46211 },
  },
  'Cambridge Roadside': {
    city: 'Cambridge',
    coordinates: { latitude: 52.20237, longitude: 0.124456 },
  },
  'Norwich Lakenfields': {
    city: 'Norwich',
    coordinates: { latitude: 52.614193, longitude: 1.301976 },
  },
  'Sandy Roadside': {
    city: 'Sandy',
    coordinates: { latitude: 52.132417, longitude: -0.300306 },
  },
  Sibton: {
    city: 'Sibton',
    coordinates: { latitude: 52.2944, longitude: 1.463497 },
  },
  'Southend-on-Sea': {
    city: 'London',
    coordinates: { latitude: 51.544206, longitude: 0.678408 },
  },
  'St Osyth': {
    city: 'St Osyth',
    coordinates: { latitude: 51.77798, longitude: 1.049031 },
  },
  'Stanford-le-Hope Roadside': {
    city: 'Stanford-le-Hope',
    coordinates: { latitude: 51.518167, longitude: 0.439548 },
  },
  Thurrock: {
    city: 'London',
    coordinates: { latitude: 51.47707, longitude: 0.317969 },
  },
  Weybourne: {
    city: 'Weybourne',
    coordinates: { latitude: 52.95049, longitude: 1.122017 },
  },
  'Wicken Fen': {
    city: 'Wicken Fen',
    coordinates: { latitude: 52.2985, longitude: 0.290917 },
  },
  'Ealing Horn Lane': {
    city: 'London',
    coordinates: { latitude: 51.51895, longitude: -0.265617 },
  },
  'Camden Kerbside': {
    city: 'London',
    coordinates: { latitude: 51.54421, longitude: -0.175269 },
  },
  'Haringey Roadside': {
    city: 'London',
    coordinates: { latitude: 51.5993, longitude: -0.068218 },
  },
  'London Bexley': {
    city: 'London',
    coordinates: { latitude: 51.46603, longitude: 0.184806 },
  },
  'London Bloomsbury': {
    city: 'London',
    coordinates: { latitude: 51.52229, longitude: -0.125889 },
  },
  'London Eltham': {
    city: 'London',
    coordinates: { latitude: 51.45258, longitude: 0.070766 },
  },
  'London Haringey Priory Park South': {
    city: 'London',
    coordinates: { latitude: 51.584128, longitude: -0.125254 },
  },
  'London Harlington': {
    city: 'London',
    coordinates: { latitude: 51.48879, longitude: -0.441614 },
  },
  'London Harrow Stanmore': {
    city: 'London',
    coordinates: { latitude: 51.617333, longitude: -0.298777 },
  },
  'London Hillingdon': {
    city: 'London',
    coordinates: { latitude: 51.49633, longitude: -0.460861 },
  },
  'London N. Kensington': {
    city: 'London',
    coordinates: { latitude: 51.52105, longitude: -0.213492 },
  },
  'London Teddington': {
    city: 'London',
    coordinates: { latitude: 51.42099, longitude: -0.339647 },
  },
  'London Marylebone Road': {
    city: 'London',
    coordinates: { latitude: 51.52253, longitude: -0.154611 },
  },
  'London Teddington Bushy Park': {
    city: 'London',
    coordinates: { latitude: 51.425286, longitude: -0.345606 },
  },
  'London Westminster': {
    city: 'London',
    coordinates: { latitude: 51.49467, longitude: -0.131931 },
  },
  'Southwark A2 Old Kent Road': {
    city: 'London',
    coordinates: { latitude: 51.480499, longitude: -0.05955 },
  },
  'Tower Hamlets Roadside': {
    city: 'London',
    coordinates: { latitude: 51.52253, longitude: -0.042155 },
  },
  'Fort William': {
    city: 'Fort William',
    coordinates: { latitude: 56.82266, longitude: -5.101102 },
  },
  Inverness: {
    city: 'Inverness',
    coordinates: { latitude: 57.481308, longitude: -4.241451 },
  },
  Lerwick: {
    city: 'Lerwick',
    coordinates: { latitude: 60.13922, longitude: -1.185319 },
  },
  Strathvaich: {
    city: 'Strath Vaich',
    coordinates: { latitude: 57.734456, longitude: -4.776583 },
  },
  Billingham: {
    city: 'Billingham',
    coordinates: { latitude: 54.60537, longitude: -1.275039 },
  },
  Middlesbrough: {
    city: 'Middlesbrough',
    coordinates: { latitude: 54.569297, longitude: -1.220874 },
  },
  'Newcastle Centre': {
    city: 'Newcastle',
    coordinates: { latitude: 54.97825, longitude: -1.610528 },
  },
  'Newcastle Cradlewell Roadside': {
    city: 'Newcastle',
    coordinates: { latitude: 54.986405, longitude: -1.595362 },
  },
  'Stockton-on-Tees A1305 Roadside': {
    city: 'Stockton-on-Tees',
    coordinates: { latitude: 54.565819, longitude: -1.3159 },
  },
  'Stockton-on-Tees Eaglescliffe': {
    city: 'Stockton-on-Tees',
    coordinates: { latitude: 54.516667, longitude: -1.358547 },
  },
  'Sunderland Silksworth': {
    city: 'Sunderland',
    coordinates: { latitude: 54.88361, longitude: -1.406878 },
  },
  'Sunderland Wessington Way': {
    city: 'Sunderland',
    coordinates: { latitude: 54.91839, longitude: -1.408391 },
  },
  Aberdeen: {
    city: 'Aberdeen',
    coordinates: { latitude: 57.15736, longitude: -2.094278 },
  },
  'Aberdeen Union Street Roadside': {
    city: 'Aberdeen',
    coordinates: { latitude: 57.144555, longitude: -2.106472 },
  },
  'Aberdeen Wellington Road': {
    city: 'Aberdeen',
    coordinates: { latitude: 57.133888, longitude: -2.094198 },
  },
  'Aston Hill': {
    city: 'Aston Hill',
    coordinates: { latitude: 52.50385, longitude: -3.034178 },
  },
  Wrexham: {
    city: 'Wrexham',
    coordinates: { latitude: 53.04222, longitude: -3.002778 },
  },
  'Blackburn Accrington Road': {
    city: 'Blackburn',
    coordinates: { latitude: 53.747751, longitude: -2.452724 },
  },
  'Blackpool Marton': {
    city: 'Blackpool',
    coordinates: { latitude: 53.80489, longitude: -3.007175 },
  },
  'Bury Whitefield Roadside': {
    city: 'Bury',
    coordinates: { latitude: 53.559029, longitude: -2.293772 },
  },
  'Carlisle Roadside': {
    city: 'Carlisle',
    coordinates: { latitude: 54.894834, longitude: -2.945307 },
  },
  Glazebury: {
    city: 'Glazebury',
    coordinates: { latitude: 53.46008, longitude: -2.472056 },
  },
  "Liverpool Queen's Drive Roadside": {
    city: 'Liverpool',
    coordinates: { latitude: 53.446944, longitude: -2.9625 },
  },
  'Great Dun Fell': {
    city: 'Great Dun Fell',
    coordinates: { latitude: 54.684233, longitude: -2.450799 },
  },
  'Liverpool Speke': {
    city: 'Liverpool',
    coordinates: { latitude: 53.34633, longitude: -2.844333 },
  },
  'Manchester Piccadilly': {
    city: 'Manchester',
    coordinates: { latitude: 53.48152, longitude: -2.237881 },
  },
  'Manchester Sharston': {
    city: 'Manchester',
    coordinates: { latitude: 53.371306, longitude: -2.239218 },
  },
  Preston: {
    city: 'Preston',
    coordinates: { latitude: 53.76559, longitude: -2.680353 },
  },
  'Salford Eccles': {
    city: 'Manchester',
    coordinates: { latitude: 53.48481, longitude: -2.334139 },
  },
  'Shaw Crompton Way': {
    city: 'Crompton Way   OL2 8AQ',
    coordinates: { latitude: 53.579283, longitude: -2.093786 },
  },
  Warrington: {
    city: 'Warrington',
    coordinates: { latitude: 53.38928, longitude: -2.615358 },
  },
  'Widnes Milton Road': {
    city: 'Widnes',
    coordinates: { latitude: 53.365391, longitude: -2.73168 },
  },
  'Wigan Centre': {
    city: 'Wigan',
    coordinates: { latitude: 53.54914, longitude: -2.638139 },
  },
  'Armagh Roadside': {
    city: 'Armagh',
    coordinates: { latitude: 54.353728, longitude: -6.654558 },
  },
  'Wirral Tranmere': {
    city: 'Liverpool',
    coordinates: { latitude: 53.37287, longitude: -3.022722 },
  },
  'Ballymena Ballykeel': {
    city: 'Ballymena',
    coordinates: { latitude: 54.861595, longitude: -6.250873 },
  },
  'Belfast Centre': {
    city: 'Belfast',
    coordinates: { latitude: 54.59965, longitude: -5.928833 },
  },
  "Belfast Stockman's Lane": {
    city: 'Belfast',
    coordinates: { latitude: 54.572586, longitude: -5.974944 },
  },
  "Derby St Alkmund's Way": {
    city: 'Derby',
    coordinates: { latitude: 52.922983, longitude: -1.469507 },
  },
  Derry: {
    city: 'Derry',
    coordinates: { latitude: 55.001225, longitude: -7.329115 },
  },
  'Derry Rosemount': {
    city: 'Derry',
    coordinates: { latitude: 55.002818, longitude: -7.331179 },
  },
  Dumfries: {
    city: 'Dumfries',
    coordinates: { latitude: 55.070033, longitude: -3.614233 },
  },
  'Lough Navar': {
    city: 'Lough Navar',
    coordinates: { latitude: 54.43951, longitude: -7.900328 },
  },
  Eskdalemuir: {
    city: 'Eskdalemuir',
    coordinates: { latitude: 55.31531, longitude: -3.206111 },
  },
  Peebles: {
    city: 'Peebles',
    coordinates: { latitude: 55.657472, longitude: -3.196527 },
  },
  'Brighton Preston Park': {
    city: 'Brighton',
    coordinates: { latitude: 50.840836, longitude: -0.147572 },
  },
  Canterbury: {
    city: 'Canterbury',
    coordinates: { latitude: 51.27399, longitude: 1.098061 },
  },
  'Chatham Roadside': {
    city: 'Chatham',
    coordinates: { latitude: 51.374264, longitude: 0.54797 },
  },
  Eastbourne: {
    city: 'Eastbourne',
    coordinates: { latitude: 50.805778, longitude: 0.271611 },
  },
  Horley: {
    city: 'Horley',
    coordinates: { latitude: 51.165865, longitude: -0.167734 },
  },
  'Chilbolton Observatory': {
    city: 'Stockbridge',
    coordinates: { latitude: 51.149617, longitude: -1.438228 },
  },
  'Lullington Heath': {
    city: 'Lullington Heath',
    coordinates: { latitude: 50.7937, longitude: 0.18125 },
  },
  'Oxford Centre Roadside': {
    city: 'Oxford',
    coordinates: { latitude: 51.751745, longitude: -1.257463 },
  },
  'Oxford St Ebbes': {
    city: 'Oxford',
    coordinates: { latitude: 51.744806, longitude: -1.260278 },
  },
  Portsmouth: {
    city: 'Portsmouth',
    coordinates: { latitude: 50.82881, longitude: -1.068583 },
  },
  'Reading New Town': {
    city: 'Reading',
    coordinates: { latitude: 51.45309, longitude: -0.944067 },
  },
  'Reading London Rd.': {
    city: 'Reading',
    coordinates: { latitude: 51.454896, longitude: -0.940382 },
  },
  'Rochester Stoke': {
    city: 'Rochester',
    coordinates: { latitude: 51.45617, longitude: 0.634889 },
  },
  'Southampton A33': {
    city: 'Southampton',
    coordinates: { latitude: 50.920265, longitude: -1.463484 },
  },
  'Southampton Centre': {
    city: 'Southampton',
    coordinates: { latitude: 50.90814, longitude: -1.395778 },
  },
  'Storrington Roadside': {
    city: 'Storrington',
    coordinates: { latitude: 50.916932, longitude: -0.449548 },
  },
  'Cardiff Centre': {
    city: 'Cardiff',
    coordinates: { latitude: 51.48178, longitude: -3.17625 },
  },
  'Chepstow A48': {
    city: 'Chepstow',
    coordinates: { latitude: 51.638094, longitude: -2.678731 },
  },
  Cwmbran: {
    city: 'Cardiff',
    coordinates: { latitude: 51.6538, longitude: -3.006953 },
  },
  'Hafod-yr-ynys Roadside': {
    city: 'Swfrryd',
    coordinates: { latitude: 51.680579, longitude: -3.133508 },
  },
  Narberth: {
    city: 'Narberth',
    coordinates: { latitude: 51.781784, longitude: -4.691462 },
  },
  Newport: {
    city: 'Newport',
    coordinates: { latitude: 51.601203, longitude: -2.977281 },
  },
  'Port Talbot Margam': {
    city: 'Port Talbot',
    coordinates: { latitude: 51.58395, longitude: -3.770822 },
  },
  'Swansea Roadside': {
    city: 'Swansea',
    coordinates: { latitude: 51.632696, longitude: -3.947374 },
  },
  'Barnstaple A39': {
    city: 'Barnstaple',
    coordinates: { latitude: 51.074793, longitude: -4.041924 },
  },
  'Bath Roadside': {
    city: 'Bath',
    coordinates: { latitude: 51.391127, longitude: -2.354155 },
  },
  Bournemouth: {
    city: 'Bournemouth',
    coordinates: { latitude: 50.73957, longitude: -1.826744 },
  },
  'Charlton Mackrell': {
    city: 'Charlton',
    coordinates: { latitude: 51.05625, longitude: -2.68345 },
  },
  "Bristol St Paul's": {
    city: 'Bristol',
    coordinates: { latitude: 51.462839, longitude: -2.584482 },
  },
  'Exeter Roadside': {
    city: 'Exeter',
    coordinates: { latitude: 50.725083, longitude: -3.532465 },
  },
  Honiton: {
    city: 'Honiton',
    coordinates: { latitude: 50.792287, longitude: -3.196702 },
  },
  'Saltash Callington Road': {
    city: 'Saltash',
    coordinates: { latitude: 50.411463, longitude: -4.227678 },
  },
  'Plymouth Centre': {
    city: 'Plymouth',
    coordinates: { latitude: 50.37167, longitude: -4.142361 },
  },
  'Plymouth Tavistock Road.': {
    city: 'Plymouth',
    coordinates: { latitude: 50.411058, longitude: -4.130288 },
  },
  'Mace Head': {
    city: 'Mace Head',
    coordinates: { latitude: 53.326444, longitude: -9.903917 },
  },
  'Yarner Wood': {
    city: 'Yarner Wood',
    coordinates: { latitude: 50.5976, longitude: -3.71651 },
  },
  'Birmingham Acocks Green': {
    city: 'Birmingham',
    coordinates: { latitude: 52.437165, longitude: -1.829999 },
  },
  'Birmingham Tyburn': {
    city: 'Birmingham',
    coordinates: { latitude: 52.511722, longitude: -1.830583 },
  },
  'Leamington Spa': {
    city: 'Leamington Spa',
    coordinates: { latitude: 52.28881, longitude: -1.533119 },
  },
  'Coventry Allesley': {
    city: 'Coventry',
    coordinates: { latitude: 52.411563, longitude: -1.560228 },
  },
  'Birmingham Tyburn Roadside': {
    city: 'Birmingham',
    coordinates: { latitude: 52.512194, longitude: -1.830861 },
  },
  'Leamington Spa Rugby Road': {
    city: 'Leamington Spa',
    coordinates: { latitude: 52.294884, longitude: -1.542911 },
  },
  Leominster: {
    city: 'Leominster',
    coordinates: { latitude: 52.22174, longitude: -2.736665 },
  },
  'Oldbury Birmingham Road': {
    city: 'Oldbury',
    coordinates: { latitude: 52.502436, longitude: -2.003497 },
  },
  'Stoke-on-Trent A50 Roadside': {
    city: 'Stoke-on-Trent',
    coordinates: { latitude: 52.980436, longitude: -2.111898 },
  },
  'Stoke-on-Trent Centre': {
    city: 'Stoke-on-Trent',
    coordinates: { latitude: 53.02821, longitude: -2.175133 },
  },
  'Walsall Woodlands': {
    city: 'Willenhall',
    coordinates: { latitude: 52.605621, longitude: -2.030523 },
  },
  'Barnsley Gawber': {
    city: 'Barnsley',
    coordinates: { latitude: 53.56292, longitude: -1.510436 },
  },
  'Bradford Mayo Avenue': {
    city: 'Bradford',
    coordinates: { latitude: 53.771245, longitude: -1.759774 },
  },
  'Doncaster A630 Cleveland Street': {
    city: 'Doncaster',
    coordinates: { latitude: 53.518868, longitude: -1.138073 },
  },
  'High Muffles': {
    city: 'High Muffles',
    coordinates: { latitude: 54.334944, longitude: -0.80855 },
  },
  'Hull Freetown': {
    city: 'Hull',
    coordinates: { latitude: 53.74878, longitude: -0.341222 },
  },
  'Hull Holderness Road': {
    city: 'Yorkshire',
    coordinates: { latitude: 53.758971, longitude: -0.305749 },
  },
  'Leeds Centre': {
    city: 'Leeds',
    coordinates: { latitude: 53.80378, longitude: -1.546472 },
  },
  'Leeds Headingley Kerbside': {
    city: 'Leeds',
    coordinates: { latitude: 53.819972, longitude: -1.576361 },
  },
  'Scunthorpe Town': {
    city: 'Scunthorpe',
    coordinates: { latitude: 53.58634, longitude: -0.636811 },
  },
  'Sheffield Devonshire Green': {
    city: 'Sheffield',
    coordinates: { latitude: 53.378622, longitude: -1.478096 },
  },
  'Sheffield Tinsley': {
    city: 'Sheffield',
    coordinates: { latitude: 53.41058, longitude: -1.396139 },
  },
  'York Bootham': {
    city: 'York',
    coordinates: { latitude: 53.967513, longitude: -1.086514 },
  },
  'York Fishergate': {
    city: 'York',
    coordinates: { latitude: 53.951889, longitude: -1.075861 },
  },
};<|MERGE_RESOLUTION|>--- conflicted
+++ resolved
@@ -1,48 +1,24 @@
 'use strict';
 
-<<<<<<< HEAD
-//import { REQUEST_TIMEOUT } from '../lib/constants.js';
-import { DateTime } from 'luxon';
-import cheerio from 'cheerio';
-//import got from 'got';
-=======
 import { DateTime } from 'luxon';
 import { load } from 'cheerio';
->>>>>>> 41d5e4d0
 import log from '../lib/logger.js';
 import client from '../lib/requests.js';
 export const name = 'defra';
 
 export function fetchData(source, cb) {
-<<<<<<< HEAD
-  client(source, cb)
-    .then((response) => {
-      // Wrap everything in a try/catch in case something goes wrong
-      try {
-        // Format the data
-        const data = formatData(source, response.body);
-        // Make sure the data is valid
-        if (data === undefined) {
-          return cb({ message: 'Failure to parse data.' });
-        }
-        cb(null, data);
-      } catch (e) {
-        return cb({ message: 'Unknown adapter error.' });
-      }
-		})
-=======
   client(source, cb).then((response) => {
     try {
       const data = formatData(source, response.body);
       if (data === undefined) {
         return cb({ message: 'Failure to parse data.' });
-      }
-      cb(null, data);
+      } else {
+				return cb(null, data);
+			}
     } catch (e) {
       return cb({ message: 'Unknown adapter error.' });
     }
   });
->>>>>>> 41d5e4d0
 }
 
 let formatData = function (source, data) {
