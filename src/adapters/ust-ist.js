--- conflicted
+++ resolved
@@ -6,25 +6,6 @@
 
 import { acceptableParameters } from '../lib/utils.js';
 import { DateTime } from 'luxon';
-<<<<<<< HEAD
-=======
-import client from '../lib/requests.js';
-import log from '../lib/logger.js';
-export const name = 'ust-ist';
-
-export async function fetchData (source, cb) {
-    try {
-        const headers =  {
-            accept: "application/json, text/javascript, */*; q=0.01",
-            "accept-language": "en-US,en;q=0.9",
-            "cache-control": "no-cache",
-            "content-type": "application/x-www-form-urlencoded; charset=UTF-8",
-            pragma: "no-cache"
-        };
-    const allData = await client({ url: source.url, headers });
-
-    const allMeta = await client({ url: 'https://api.ust.is/aq/a/getStations', headers });
->>>>>>> 23ba703c
 
 import client from '../lib/requests.js';
 import log from '../lib/logger.js';
@@ -40,7 +21,6 @@
 
 log.debug(yesterday);
 
-<<<<<<< HEAD
 /**
  * Fetches air quality data for Iceland from a specific date and compiles it into a structured format.
  * 
@@ -49,8 +29,15 @@
  */
 export async function fetchData(source, cb) {
     try {
-      const allData = await client({ url: dataUrl }); 
-      const allMeta = await client({ url: stationsUrl });
+      const headers =  {
+        accept: "application/json, text/javascript, */*; q=0.01",
+        "accept-language": "en-US,en;q=0.9",
+        "cache-control": "no-cache",
+        "content-type": "application/x-www-form-urlencoded; charset=UTF-8",
+        pragma: "no-cache"
+    };
+      const allData = await client({ url: dataUrl, headers: headers}); 
+      const allMeta = await client({ url: stationsUrl, headers: headers});
       const stations = Object.keys(allData);
   
       const measurements = stations.reduce((acc, stationId) => {
@@ -85,12 +72,6 @@
     } catch (e) {
       cb(e);
     }
-=======
-    cb(null, {name: 'unused', measurements});
-  } catch (e) {
-    log.error(`Error fetching data: ${e.message}`);
-    cb(e);
->>>>>>> 23ba703c
   }
   
 
