--- conflicted
+++ resolved
@@ -25,19 +25,11 @@
 export const name = 'acumar';
 
 export async function fetchData (source, cb) {
-<<<<<<< HEAD
-	try {
-		if (source.datetime) {
-			log.debug(`Fetching data with ${source.datetime}`);
-			const dateLuxon = source.datetime.toFormat('dd/MM/yy');
-			const hourLuxon = source.datetime.toFormat('HH');
-=======
   try {
     if (source.datetime) {
       log.debug(`Fetching data with ${source.datetime}`);
       const dateLuxon = source.datetime.toFormat('dd/MM/yy');
       const hourLuxon = source.datetime.toFormat('HH');
->>>>>>> 41d5e4d0
 
       const results = await Promise.all(
         stations.map((station) =>
