--- conflicted
+++ resolved
@@ -1,17 +1,11 @@
 # Changelog
 
 Changes to adapters will be documented in this file.
-<<<<<<< HEAD
 
-## 11/30/2023
-### Set active: false
-- kosovo (needs fix / troubleshooting)
-=======
 ## 11/26/2024
 ### Removed eslint
 - Removed eslint from package.json
 - Removed .eslintrc
->>>>>>> 04376bc7
 
 ## 11/22/2023
 ### Set active: false
