--- conflicted
+++ resolved
@@ -25,16 +25,10 @@
     "ftp": "^0.3.10",
     "iconv": "^2.2.3",
     "jsonschema": "^1.0.3",
-<<<<<<< HEAD
     "knex": "^0.9.0",
     "knex-postgis": "^0.1.8",
     "lodash": "^3.9.3",
     "lodash.uniqby": "^4.7.0",
-=======
-    "knex": "^0.13.0",
-    "knex-postgis": "^0.2.2",
-    "lodash": "^4.17.4",
->>>>>>> dfe666ac
     "moment": "^2.10.3",
     "moment-timezone": "^0.5.13",
     "pg": "^7.0.2",
