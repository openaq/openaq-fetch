{
  "name": "openaq-fetch",
  "version": "0.1.0",
  "description": "A tool to collect data for OpenAQ platform.",
  "repository": "https://github.com/openaq/openaq-fetch",
  "scripts": {
    "lint": "eslint .",
    "test": "npm run lint && mocha test/** --require babel-register",
    "start": "node index.js",
    "docker": "docker-compose --project-name openaq run --rm fetch"
  },
  "author": "Joe Flasher",
  "license": "MIT",
  "dependencies": {
    "@turf/bbox-polygon": "^4.6.0",
    "@turf/helpers": "^4.6.0",
    "@turf/inside": "^4.6.0",
    "adm-zip": "^0.4.7",
    "async": "^2.5",
    "aws-sdk": "^2.92.0",
    "babel-preset-es2015": "^6.3.13",
    "babel-register": "^6.3.13",
    "buffer": "^5.0.6",
    "byline": "^5.0.0",
    "cheerio": "^0.19.0",
    "coordinate-parser": "^1.0.2",
    "csv-parse": "^1.1.7",
    "ftp": "^0.3.10",
    "iconv": "^2.2.3",
    "install": "^0.10.1",
    "jsonschema": "^1.0.3",
    "knex": "^0.13.0",
    "knex-postgis": "^0.2.2",
    "lodash": "^4.17.4",
    "moment": "^2.10.3",
    "moment-timezone": "^0.5.13",
    "npm": "^5.3.0",
    "pg": "^7.0.2",
    "proj4": "^2.3.14",
    "proj4js-defs": "0.0.1",
    "request": "^2.58.0",
    "require-dir": "^0.3.0",
<<<<<<< HEAD
    "tz-lookup": "^6.1.2",
=======
    "transliteration": "^1.6.2",
>>>>>>> 6c19fa80
    "winston": "^2.1.1",
    "winston-papertrail": "^1.0.2",
    "yargs": "^8.0.2"
  },
  "devDependencies": {
    "chai": "^4.1.0",
    "eslint": "^4.3.0",
    "eslint-config-standard": "^10.2.0",
    "eslint-plugin-import": "^2.7.0",
    "eslint-plugin-node": "^5.1.1",
    "eslint-plugin-promise": "^3.5.0",
    "eslint-plugin-standard": "^3.0.1",
    "mocha": "^3.4.2"
  }
}<|MERGE_RESOLUTION|>--- conflicted
+++ resolved
@@ -40,11 +40,8 @@
     "proj4js-defs": "0.0.1",
     "request": "^2.58.0",
     "require-dir": "^0.3.0",
-<<<<<<< HEAD
+    "transliteration": "^1.6.2",
     "tz-lookup": "^6.1.2",
-=======
-    "transliteration": "^1.6.2",
->>>>>>> 6c19fa80
     "winston": "^2.1.1",
     "winston-papertrail": "^1.0.2",
     "yargs": "^8.0.2"
